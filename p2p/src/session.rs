use actix::prelude::*;
use std::io;
use std::net;
use std::time::{Duration, Instant};
use tokio_io::io::WriteHalf;
use tokio_tcp::TcpStream;

use codec::{Request, Response, RequestPayload, ResponsePayload, Codec};

use server::{Server, Disconnect};
use kad::base::Node;

type RequestType = Request<u64, net::SocketAddr, Vec<u8>>;
type ResponseType = Response<u64, net::SocketAddr, Vec<u8>>;

#[derive(Message)]
pub struct Message(pub String);

pub struct Session {
    /// id
    id: u64,

    /// this is address of chat server
    addr: Addr<Unsync, Server>,
    /// Client must send ping at least once per 10 seconds, otherwise we drop
    /// connection
    hb: Instant,
    /// Framed wrapper
    framed: actix::io::FramedWrite<WriteHalf<TcpStream>, Codec>,
}

impl Actor for Session {
    type Context = actix::Context<Self>;

    fn started(&mut self, ctx: &mut Self::Context) {

    }

    fn stopping(&mut self, _: &mut Self::Context) -> Running {
        /// notify server
        self.addr.do_send(Disconnect{id: self.id});
        Running::Stop
    }
}

impl actix::io::WriteHandler<io::Error> for Session{}

/// To use `Framed` with an actor, we have to implement `StreamHandler` trait
impl StreamHandler<RequestType, io::Error> for Session {
    /// This is main event loop for client requests
    fn handle(&mut self, msg: RequestType, ctx: &mut Self::Context) {
        match msg {
<<<<<<< HEAD
            RequestType{payload: RequestPayload::Ping, ..} => {
                self.hb = Instant::now();
//                    let resp = ResponseType {
//
//                    }
//                    self.framed.write(Response{})

                // TODO check the return value
               // self.addr.do_send(req);
            },
            _request => {

            },
=======
            RequestType {RequestPayload: RequestPayload::Ping} => {},
>>>>>>> db98f104
        }
    }
}

impl Session {
    pub fn new(
        id: u64,
        addr: Addr<Unsync, Server>,
        framed: actix::io::FramedWrite<WriteHalf<TcpStream>, Codec>,
    ) -> Session {
        Session {
            id,
            addr,
            framed,
            hb: Instant::now(),
        }
    }

    /// helper method that sends ping to client every second.
    ///
    /// also this method check heartbeats from client
    fn hb(&self, ctx: &mut actix::Context<Self>) {
<<<<<<< HEAD
//        ctx.run_later(Duration::new(1, 0), |act, ctx|{
//            // check client heartbeats from client
//            if Instant::now().duration_since(act.hb) > Duration::new(10, 0) {
//                // heartbeat timed out
//                println!("Client heartbeat failed, disconnecting!");
//                // stop actor
//                ctx.stop();
//            }
//            let node = Node {
//                id: self.id,
//                address: "127.0.0.1:8080".parse().unwrap(),
//            };
//            // TODO
//            let pong = ResponseType{
//                request: Request::new(node, 0, RequestPayload::Ping),
//                responder: node,
//                payload: ResponsePayload::NoResult,
//            };
//            act.framed.write(pong);
//            act.hb(ctx);
//        });
    }
}

impl Handler<Message> for Session {
    type Result = ();
    fn handle(&mut self, msg: Message, _: &mut Context<Self>) {

=======
        ctx.run_later(Duration::new(1, 0), |act, ctx|{
            // check client heartbeats from client
            if Instant::now().duration_since(act.hb) > Duration::new(10, 0) {
                // heartbeat timed out
                println!("Client heartbeat failed, disconnecting!");
                // stop actor
                ctx.stop();
            }
            let node = Node {
                id: self.id,
                address: "127.0.0.1:8080".parse().unwrap(),
            };
            let pong = ResponseType{
                request: ResponseType{

                },
                responder: node,
                payload: ResponsePayload::NoResult,
            };
            act.framed.write(pong);
            act.hb(ctx);
        });
>>>>>>> db98f104
    }
}<|MERGE_RESOLUTION|>--- conflicted
+++ resolved
@@ -50,7 +50,6 @@
     /// This is main event loop for client requests
     fn handle(&mut self, msg: RequestType, ctx: &mut Self::Context) {
         match msg {
-<<<<<<< HEAD
             RequestType{payload: RequestPayload::Ping, ..} => {
                 self.hb = Instant::now();
 //                    let resp = ResponseType {
@@ -64,9 +63,6 @@
             _request => {
 
             },
-=======
-            RequestType {RequestPayload: RequestPayload::Ping} => {},
->>>>>>> db98f104
         }
     }
 }
@@ -89,7 +85,6 @@
     ///
     /// also this method check heartbeats from client
     fn hb(&self, ctx: &mut actix::Context<Self>) {
-<<<<<<< HEAD
 //        ctx.run_later(Duration::new(1, 0), |act, ctx|{
 //            // check client heartbeats from client
 //            if Instant::now().duration_since(act.hb) > Duration::new(10, 0) {
@@ -117,30 +112,5 @@
 impl Handler<Message> for Session {
     type Result = ();
     fn handle(&mut self, msg: Message, _: &mut Context<Self>) {
-
-=======
-        ctx.run_later(Duration::new(1, 0), |act, ctx|{
-            // check client heartbeats from client
-            if Instant::now().duration_since(act.hb) > Duration::new(10, 0) {
-                // heartbeat timed out
-                println!("Client heartbeat failed, disconnecting!");
-                // stop actor
-                ctx.stop();
-            }
-            let node = Node {
-                id: self.id,
-                address: "127.0.0.1:8080".parse().unwrap(),
-            };
-            let pong = ResponseType{
-                request: ResponseType{
-
-                },
-                responder: node,
-                payload: ResponsePayload::NoResult,
-            };
-            act.framed.write(pong);
-            act.hb(ctx);
-        });
->>>>>>> db98f104
     }
 }