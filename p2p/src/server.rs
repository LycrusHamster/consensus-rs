--- conflicted
+++ resolved
@@ -103,7 +103,6 @@
 
 // TODO
 /// Handler for Message message, example out logic call
-<<<<<<< HEAD
 impl<TId: 'static, TAddr: 'static, TValue: 'static> Handler<KadRequest<TId, TAddr, TValue>> for Server {
 
     type Result = KadResponse<TId, TAddr, TValue>;
@@ -115,13 +114,6 @@
         let request:KadRequest<i32, &str, Vec<u8>> = KadRequest::new(node.clone(), 0, KadRequestPayload::Ping);
         let payload = KadResponsePayload::NoResult;
         let response  = KadResponse::new(request, node, payload);
-=======
-impl Handler<KadRequest<u64, net::SocketAddr, Vec<u8>>> for Server {
-    // type Result = KadResponse<u64, net::SocketAddr, Vec<u8>>;
-    type Result = ();
-
-    fn handle(&mut self, msg: KadRequest<u64, net::SocketAddr, Vec<u8>>, _: &mut Context<Self>) {
->>>>>>> db98f104
         match msg {
             KadRequest{caller: caller, request_id: rid, payload: KadRequestPayload::Ping} => {
                 // TODO
